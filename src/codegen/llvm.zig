--- conflicted
+++ resolved
@@ -584,6 +584,9 @@
                 // For now structures are not allowed inside functions (sad but true)
                 // -- Why would you declare a structure inside of a function???
                 // -- And why not?
+                for (prog.globals.items) |glob| {
+                      try self.generateGlobalDeclaration(glob);
+                }
                 for (prog.functions.items) |func| {
                     if (func.data == .struct_decl) {
                         try self.generateStructType(func.data.struct_decl);
@@ -591,14 +594,6 @@
                     if (func.data == .enum_decl) {
                         try self.generateEnumDeclaration(func.data.enum_decl);
                     }
-<<<<<<< HEAD
-=======
-                }
-                for (prog.globals.items) |glob| {
-                    try self.generateGlobalDeclaration(glob);
-                }
-                for (prog.functions.items) |func| {
->>>>>>> b347531b
                     if (func.data == .c_function_decl) {
                         try self.generateCFunctionDeclaration(func.data.c_function_decl);
                     }
@@ -635,7 +630,6 @@
         else
             c.LLVMFunctionType(return_type, null, 0, 0);
 
-<<<<<<< HEAD
         const func_name_z = self.allocator.dupeZ(u8, func.name) catch return errors.CodegenError.OutOfMemory;
         defer self.allocator.free(func_name_z);
 
@@ -661,41 +655,6 @@
                 .type_ref = param_type,
                 .type_name = param.type_name,
             });
-=======
-                const valid_control_flow = try self.hasValidControlFlow(func_node);
-
-                for (func.body.items) |stmt| {
-                    try self.generateStatement(stmt);
-                }
-                if (!valid_control_flow and !std.mem.eql(u8, func.return_type, "void")) {
-                    if (func.body.items.len == 0 or !self.isReturnStatement(func.body.items[func.body.items.len - 1])) {
-                        return errors.CodegenError.TypeMismatch;
-                    }
-                }
-                if (valid_control_flow) {
-                    const last_is_return = if (func.body.items.len > 0)
-                        self.isReturnStatement(func.body.items[func.body.items.len - 1])
-                    else
-                        false;
-                    if (std.mem.eql(u8, func.return_type, "void")) {
-                        if (c.LLVMGetBasicBlockTerminator(c.LLVMGetInsertBlock(self.builder)) == null) {
-                            _ = c.LLVMBuildRetVoid(self.builder);
-                        }
-                    } else {
-                        if (!last_is_return) {
-                            const default_value = self.getDefaultValueForType(func.return_type);
-                            _ = c.LLVMBuildRet(self.builder, default_value);
-                        } else {
-                            if (c.LLVMGetBasicBlockTerminator(c.LLVMGetInsertBlock(self.builder)) == null) {
-                                const default_value = self.getDefaultValueForType(func.return_type);
-                                _ = c.LLVMBuildRet(self.builder, default_value);
-                            }
-                        }
-                    }
-                }
-            },
-            else => return errors.CodegenError.TypeMismatch,
->>>>>>> b347531b
         }
 
         // Generate sub statements
@@ -704,7 +663,7 @@
         }
 
         // There is some confusing shit going on down there....
-        const valid_control_flow = try self.control_flow_analyzer.hasValidControlFlow(func);
+        const valid_control_flow = try self.hasValidControlFlow(func_node);
         if (!valid_control_flow and !std.mem.eql(u8, func.return_type, "void")) {
             if (func.body.items.len == 0 or !utils.isReturnStatement(func.body.items[func.body.items.len - 1])) {
                 return errors.CodegenError.TypeMismatch;
@@ -1997,34 +1956,6 @@
                 return try self.generateFunctionCall(function_call);
             },
             .function_call => |call| {
-<<<<<<< HEAD
-                var func: c.LLVMValueRef = undefined;
-                if (call.is_libc) {
-                    // For libc calls, we need to be very careful about which function we call
-                    // The issue is that there might be both a declaration and a definition with the same name
-                    // First, try to find an external declaration by iterating through all functions in the module
-                    var found_external = false;
-                    var func_iter = c.LLVMGetFirstFunction(self.module);
-                    while (func_iter != null) : (func_iter = c.LLVMGetNextFunction(func_iter)) {
-                        const func_name_ptr = c.LLVMGetValueName(func_iter);
-                        if (func_name_ptr != null) {
-                            const func_name_slice = std.mem.span(func_name_ptr);
-                            // Look for a function with the exact name that is a declaration (external function)
-                            if (std.mem.eql(u8, func_name_slice, call.name) and c.LLVMIsDeclaration(func_iter) != 0) {
-                                func = func_iter;
-                                found_external = true;
-                                break;
-                            }
-                        }
-                    }
-                    if (!found_external) {
-                        // If we didn't find an external declaration, create one
-                        if (utils.LIBC_FUNCTIONS.get(call.name)) |signature| {
-                            func = try self.createFunctionFromSignature(call.name, signature);
-                        } else {
-                            func = try self.declareLibcFunction(call.name);
-                        }
-=======
                 return try self.generateFunctionCall(call);
             },
             .array_index => |arr_idx| {
@@ -2078,7 +2009,6 @@
                         func = func_iter;
                         found_external = true;
                         break;
->>>>>>> b347531b
                     }
                 }
             }
@@ -2115,13 +2045,7 @@
         var args = std.ArrayList(c.LLVMValueRef).init(self.allocator);
         defer args.deinit();
 
-<<<<<<< HEAD
-                    // Cast argument to match the expected parameter type
-                    if (call.is_libc) {
-                        if (utils.LIBC_FUNCTIONS.get(call.name)) |signature| {
-                            if (i < signature.param_types.len) {
-                                const expected_type = utils.libcTypeToLLVM(self, signature.param_types[i]);
-=======
+
         for (call.args.items, 0..) |arg, i| {
             var arg_value = try self.generateExpression(arg);
             if (call.is_libc) {
@@ -2146,7 +2070,6 @@
                                 try param_types.resize(@as(usize, @intCast(param_count)));
                                 c.LLVMGetParamTypes(func_type, param_types.items.ptr);
                                 const expected_type = param_types.items[i];
->>>>>>> b347531b
                                 arg_value = self.castToType(arg_value, expected_type);
                             }
                             break;
